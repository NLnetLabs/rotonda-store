#![cfg(feature = "csv")]
#[cfg(test)]
<<<<<<< HEAD

mod test {
=======
>>>>>>> 8124d58f

mod test {
    use rotonda_store::{
        MatchOptions, MatchType, MultiThreadedStore, PrefixAs,
    };
    use routecore::addr::Prefix;
    use routecore::bgp::PrefixRecord;
    use routecore::record::Record;
    use std::error::Error;
    use std::fs::File;
    use std::process;

    #[test]
    fn test_full_table_from_csv() -> Result<(), Box<dyn Error>> {
        // These constants are all contingent on the exact csv file,
        // being loaded!
        const CSV_FILE_PATH: &str = "./data/uniq_pfx_asn_dfz_rnd.csv";
        const SEARCHES_NUM: u32 = 2080800;
        const INSERTS_NUM: usize = 893943;
        const GLOBAL_PREFIXES_VEC_SIZE: usize = 886117;
        const FOUND_PREFIXES: u32 = 1322993;

        fn load_prefixes(
            pfxs: &mut Vec<PrefixRecord<PrefixAs>>,
        ) -> Result<(), Box<dyn Error>> {
            let file = File::open(CSV_FILE_PATH)?;

            let mut rdr = csv::Reader::from_reader(file);
            for result in rdr.records() {
                let record = result?;
                let ip: Vec<_> = record[0]
                    .split('.')
                    .map(|o| -> u8 { o.parse().unwrap() })
                    .collect();
                let net = std::net::Ipv4Addr::new(ip[0], ip[1], ip[2], ip[3]);
                let len: u8 = record[1].parse().unwrap();
                let asn: u32 = record[2].parse().unwrap();
                let pfx = PrefixRecord::new_with_local_meta(
                    Prefix::new(net.into(), len)?,
                    PrefixAs(asn),
                );
                pfxs.push(pfx);
            }
            Ok(())
        }

        let strides_vec = [
            // vec![8],
            // vec![4],
            // vec![6, 6, 6, 6, 4, 4],
            vec![3, 4, 4, 6, 7, 8],
        ];
        for strides in strides_vec.iter().enumerate() {
            let mut pfxs: Vec<PrefixRecord<PrefixAs>> = vec![];
            let mut tree_bitmap = MultiThreadedStore::<PrefixAs>::new(
                strides.1.to_owned(),
                vec![8],
            );

            if let Err(err) = load_prefixes(&mut pfxs) {
                println!("error running example: {}", err);
                process::exit(1);
            }

            let inserts_num = pfxs.len();
            for pfx in pfxs.into_iter() {
                tree_bitmap.insert(&pfx.prefix, *pfx.meta)?;
            }

            let inet_max = 255;
            let len_max = 32;

            let mut found_counter = 0_u32;
            let mut not_found_counter = 0_u32;
            (0..inet_max).into_iter().for_each(|i_net| {
                (0..len_max).into_iter().for_each(|s_len| {
                    (0..inet_max).into_iter().for_each(|ii_net| {
                        let pfx = Prefix::new_relaxed(
                            std::net::Ipv4Addr::new(i_net, ii_net, 0, 0)
                                .into(),
                            s_len,
                        );
                        print!(":{}.{}.0.0/{}:", i_net, ii_net, s_len);
                        let res = tree_bitmap.match_prefix(
                            &pfx.unwrap(),
                            &MatchOptions {
                                match_type: MatchType::LongestMatch,
                                include_less_specifics: false,
                                include_more_specifics: false,
                            },
                        );
                        if let Some(_pfx) = res.prefix {
                            println!("_pfx {:?}", _pfx);
                            println!("pfx {:?}", pfx);
                            println!("{:#?}", res);
                            assert!(_pfx.len() <= pfx.unwrap().len());
                            assert!(_pfx.addr() <= pfx.unwrap().addr());
                            found_counter += 1;
                        } else {
                            not_found_counter += 1;
                        }
                    });
                });
            });
            println!("found pfx: {}", found_counter);
            println!("not found pfx: {}", not_found_counter);

            let searches_num =
                inet_max as u128 * inet_max as u128 * len_max as u128;

            assert_eq!(searches_num, SEARCHES_NUM as u128);
            assert_eq!(inserts_num, INSERTS_NUM);
            assert_eq!(tree_bitmap.prefixes_len(), GLOBAL_PREFIXES_VEC_SIZE);
            assert_eq!(found_counter, FOUND_PREFIXES);
            assert_eq!(not_found_counter, SEARCHES_NUM - FOUND_PREFIXES);
        }
        Ok(())
    }
}<|MERGE_RESOLUTION|>--- conflicted
+++ resolved
@@ -1,10 +1,5 @@
 #![cfg(feature = "csv")]
 #[cfg(test)]
-<<<<<<< HEAD
-
-mod test {
-=======
->>>>>>> 8124d58f
 
 mod test {
     use rotonda_store::{
