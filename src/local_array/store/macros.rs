#[macro_export]
#[doc(hidden)]
macro_rules! impl_search_level {
    (
        $(
            $stride: ident;
            $id: ident;
        ),
    * ) => {
        $(
        SearchLevel {
            f: &|search_level: &SearchLevel<AF, $stride>,
                nodes,
                mut level: u8,
            | {
                    // HASHING FUNCTION
                    let index = Self::hash_node_id($id, level);

                    // Read the node from the block pointed to by the Atomic
                    // pointer.
                    // let stored_node = unsafe {
                    //     &mut nodes.0[index]
                    // };
                    // let this_node = stored_node.load(Ordering::Acquire, guard);

                    match nodes.0[index].get() {
                        None => None,
                        Some(stored_node) => {
                            let StoredNode { node_id, node, node_set, .. } = stored_node;
                            if $id == *node_id {
                                // YES, It's the one we're looking for!
                                return Some(SizedStrideRef::$stride(&node));
                            };
                            // Meh, it's not, but we can a go to the next
                            // level and see if it lives there.
                            level += 1;
                            match <NB as NodeBuckets<AF>>::len_to_store_bits($id.get_id().1, level) {
                                // on to the next level!
                                next_bit_shift if next_bit_shift > 0 => {
                                    (search_level.f)(
                                        search_level,
                                        &node_set,
                                        level,
                                        // guard,
                                    )
                                }
                                // There's no next level, we found nothing.
                                _ => None,
                            }
                        }
                    }
                }
        }
        )*
    };
}

#[macro_export]
#[doc(hidden)]
macro_rules! impl_search_level_for_mui {
    (
        $(
            $stride: ident;
            $id: ident;
            $mui: ident;
        ),
    * ) => {
        $(
        SearchLevel {
            f: &|search_level: &SearchLevel<AF, $stride>,
                nodes,
                mut level: u8| {
                    // HASHING FUNCTION
                    let index = Self::hash_node_id($id, level);

                    // Read the node from the block pointed to by the Atomic
                    // pointer.
                    // let stored_node = unsafe {
                    //     &mut nodes.0[index].assume_init_ref()
                    // };
                    // let this_node = stored_node.load(Ordering::Acquire, guard);

                    match nodes.0[index].get() {
                        None => None,
                        Some(this_node) => {
                            let StoredNode { node_id, node, node_set, .. } = this_node;

                            // early return if the mui is not in the index
                            // stored in this node, meaning the mui does not
                            // appear anywhere in the sub-tree formed from
                            // this node.
                            let bmin = node_set.1.read().unwrap(); // load(Ordering::Acquire, guard).deref()
                            if !bmin.contains($mui) {
                                return None;
                            }

                            if $id == *node_id {
                                // YES, It's the one we're looking for!
                                return Some(SizedStrideRef::$stride(&node));
                            };
                            // Meh, it's not, but we can a go to the next
                            // level and see if it lives there.
                            level += 1;
                            match <NB as NodeBuckets<AF>>::len_to_store_bits($id.get_id().1, level) {
                                // on to the next level!
                                next_bit_shift if next_bit_shift > 0 => {
                                    (search_level.f)(
                                        search_level,
                                        &node_set,
                                        level,
                                        // guard,
                                    )
                                }
                                // There's no next level, we found nothing.
                                _ => None,
                            }
                        }
                    }
                }
        }
        )*
    };
}

#[macro_export]
#[doc(hidden)]
macro_rules! retrieve_node_mut_with_guard_closure {
    (
        $(
            $stride: ident;
            $id: ident;
            $multi_uniq_id: ident;
        ),
    * ) => {$(
        SearchLevel {
            f: &|
                search_level: &SearchLevel<AF, $stride>,
                nodes,
                mut level: u8,
                guard
            | {
                // HASHING FUNCTION
                let index = Self::hash_node_id($id, level);

                // Read the node from the block pointed to by the Atomic
                // pointer.
                assert!(nodes.0.get(index).is_some());
                // let stored_node = unsafe {
                //     &mut nodes.0[index].assume_init_ref()
                // };
                // let this_node = stored_node.load(Ordering::Acquire, guard);
<<<<<<< HEAD
                let this_level = <NB as NodeBuckets<AF>>::len_to_store_bits($id.get_id().1, level);
                let next_level = <NB as NodeBuckets<AF>>::len_to_store_bits($id.get_id().1, level + 1);
                let (this_node, _its_us) = nodes.0[index].get_or_set(StoredNode {
                    node_id: $id,
                    node_set: NodeSet::init(1 << (next_level - this_level)),
                    node: TreeBitMapNode {
                        ptrbitarr: <$stride as Stride>::AtomicPtrSize::from(0),
                        pfxbitarr: <$stride as Stride>::AtomicPfxSize::from(0),
                        _af: PhantomData
                    }
                });

                // let StoredNode { node_id, node, node_set } = this_node;
                if $id == this_node.node_id {
                    // YES, It's the one we're looking for!

                    // Update the rbm_index in this node with the
                    // multi_uniq_id that the caller specified. This
                    // is the only atomic operation we need to do
                    // here. The NodeSet that the index is attached
                    // to, does not need to be written to, it's part
                    // of a trie, so it just needs to "exist" (and it
                    // already does).
                    let retry_count = this_node.node_set.update_rbm_index(
                        $multi_uniq_id, guard
                    ).ok();

                    trace!("Retry_count rbm index {:?}", retry_count);
                    trace!("add multi uniq id to bitmap index {} for node {}", $multi_uniq_id, this_node.node);
                    return Some(SizedStrideRef::$stride(&this_node.node));
                };
                // Meh, it's not, but we can a go to the next level
                // and see if it lives there.
                level += 1;
                match <NB as NodeBuckets<AF>>::len_to_store_bits($id.get_id().1, level) {
                    // on to the next level!
                    next_bit_shift if next_bit_shift > 0 => {
                        (search_level.f)(
                            search_level,
                            &this_node.node_set,
                            level,
                            guard,
                        )
=======

                match nodes.0[index].get() {
                    None => {
                        // panic!("panic in level {} and index {} for node {}; nodes {:?}", level, index, $id, nodes);
                        let this_level = <NB as NodeBuckets<AF>>::len_to_store_bits($id.get_id().1, level);
                        let next_level = <NB as NodeBuckets<AF>>::len_to_store_bits($id.get_id().1, level + 1);
                        let node_set = if next_level > 0 {
                            NodeSet::init((1 << (next_level - this_level)) as usize )
                        } else {
                            NodeSet(
                                Box::new([]),
                                std::sync::RwLock::new(RoaringBitmap::new())
                            )
                        };

                        let node = nodes.0[index].get_or_set(StoredNode {
                            node_id: $id,
                            node: TreeBitMapNode {
                                ptrbitarr: <$stride as Stride>::AtomicPtrSize::from(0),
                                pfxbitarr: <$stride as Stride>::AtomicPfxSize::from(0),
                                _af: PhantomData
                            },
                            node_set
                        }).0;

                        if $id == node.node_id {
                            let _retry_count = node.node_set.update_rbm_index(
                                $multi_uniq_id, guard
                            ).ok();
                            return Some(SizedStrideRef::$stride(&node.node));
                        }
                        level += 1;
                        match <NB as NodeBuckets<AF>>::len_to_store_bits($id.get_id().1, level) {
                            // on to the next level!
                            next_bit_shift if next_bit_shift > 0 => {
                                (search_level.f)(
                                    search_level,
                                    &node.node_set,
                                    level,
                                    guard,
                                )
                            }
                            // There's no next level, we found nothing.
                            _ => None,
                        }
                    },
                    Some(this_node) => {
                        let StoredNode { node_id, node, node_set } = this_node;
                        if $id == *node_id {
                            // YES, It's the one we're looking for!

                            // Update the rbm_index in this node with the
                            // multi_uniq_id that the caller specified. This
                            // is the only atomic operation we need to do
                            // here. The NodeSet that the index is attached
                            // to, does not need to be written to, it's part
                            // of a trie, so it just needs to "exist" (and it
                            // already does).
                            let retry_count = node_set.update_rbm_index(
                                $multi_uniq_id, guard
                            ).ok();

                            trace!("Retry_count rbm index {:?}", retry_count);
                            trace!("add multi uniq id to bitmap index {} for node {}", $multi_uniq_id, node);
                            return Some(SizedStrideRef::$stride(node));
                        };
                        // Meh, it's not, but we can a go to the next level
                        // and see if it lives there.
                        level += 1;
                        match <NB as NodeBuckets<AF>>::len_to_store_bits($id.get_id().1, level) {
                            // on to the next level!
                            next_bit_shift if next_bit_shift > 0 => {
                                (search_level.f)(
                                    search_level,
                                    &node_set,
                                    level,
                                    guard,
                                )
                            }
                            // There's no next level, we found nothing.
                            _ => None,
                        }
>>>>>>> 7553095c
                    }
                    // There's no next level, we found nothing.
                    _ => None,
                }
            }
        }
    )*};
}

#[macro_export]
#[doc(hidden)]
macro_rules! store_node_closure {
    (
        $(
            $stride: ident;
            $id: ident;
            // $multi_uniq_id: ident;
            $guard: ident;
            $back_off: ident;
        ),
    *) => {
        $(
        SearchLevel {
            f: &|
            search_level: &SearchLevel<AF, $stride>,
            nodes,
            new_node: TreeBitMapNode<AF, $stride>,
            multi_uniq_id: u32,
            mut level: u8,
            mut retry_count: u32| {
                // println!("-");
                let this_level = <NB as NodeBuckets<AF>>::len_to_store_bits($id.get_id().1, level);
                trace!("{:032b}", $id.get_id().0);
                trace!("id {:?}", $id.get_id());
                trace!("multi_uniq_id {}", multi_uniq_id);

                std::sync::atomic::fence(Ordering::Acquire);
                // HASHING FUNCTION
                let index = Self::hash_node_id($id, level);
                let stored_nodes = &nodes.0; //.load(Ordering::Acquire, $guard);

                assert!(stored_nodes.get(index).is_some());
                let node_ref = &stored_nodes[index];
                // println!("success");
                // let stored_node = node_ref.load(Ordering::Acquire, $guard);

                match node_ref.get() {
                    None => {
                        // No node exists, so we create one here.
                        let next_level = <NB as NodeBuckets<AF>>::len_to_store_bits($id.get_id().1, level + 1);

                        if log_enabled!(log::Level::Trace) {
                            trace!("Empty node found, creating new node {} len{} lvl{}",
                                $id, $id.get_id().1, level + 1
                            );
                            trace!("Next level {}",
                                next_level
                            );
                            trace!("Creating space for {} nodes",
                                if next_level >= this_level { 1 << (next_level - this_level) } else { 1 }
                            );
                        }

                        trace!("multi uniq id {}", multi_uniq_id);

                        let node_set = if next_level > 0 {
                            NodeSet::init((1 << (next_level - this_level)) as usize )
                        } else {
                            NodeSet(
                                Box::new([]),
                                std::sync::RwLock::new(RoaringBitmap::new())
                            )
                        };

                        // Update the rbm_index in this node with the
                        // multi_uniq_id that the caller specified. We're
                        // doing this independently from setting the
                        // NodeSet atomically. If we would have done this
                        // in one Atomic CAS operation we would have to
                        // clone the NodeSet. Now we only have to clone
                        // the rbm_index itself. Furthermore, these
                        // operations can be (semi-)independent. Two
                        // out-of-order things can happen:
                        // 1. The rbm_index storing and the NodeSet
                        // storing get interjected with rbm_index value
                        // from another thread. In that case the whole
                        // NodeSet storing operation fails and is retried
                        // with a newly acquired value for both the
                        // rbm_index and the NodeSet.
                        // 2. The rmb_index storing operation succeeds,
                        // but the NodeSet storing operation fails,
                        // because the contention retries hit the
                        // threshold. In that case a false positive is
                        // stored in the index, which leads to more
                        // in-vain searching, but not to data corruption.
                        retry_count += node_set.update_rbm_index(multi_uniq_id, $guard)?;

                        let ptrbitarr = new_node.ptrbitarr.load();
                        let pfxbitarr = new_node.pfxbitarr.load();

                        let stored_node = node_ref.get_or_set(StoredNode { node_id: $id, node: new_node, node_set });

                        if stored_node.0.node_id == $id {
                            stored_node.0.node_set.update_rbm_index(
                                multi_uniq_id, $guard
                            )?;

                            stored_node.0.node.ptrbitarr.merge_with(ptrbitarr);
                            stored_node.0.node.pfxbitarr.merge_with(pfxbitarr);
                        }

                        return Ok(($id, retry_count));

                        // match node_ref.compare_exchange(
                        //     Shared::null(),
                        //     Owned::new(StoredNode {
                        //         node_id: $id,
                        //         node: new_node,
                        //         node_set,
                        //     }),
                        //     Ordering::Acquire,
                        //     Ordering::Relaxed,
                        //     $guard
                        // ) {
                        //     Ok(_pfx) => {

                        //         if log_enabled!(log::Level::Trace) {
                        //             trace!("Created node {}", $id);
                        //         }
                        //         return Ok(($id, retry_count));
                        //     },
                        //     Err(crossbeam_epoch::CompareExchangeError { new, .. }) => {
                        //         retry_count +=1 ;

                        //         if log_enabled!(log::Level::Trace) {
                        //             trace!("Failed to create node {}. Someone is busy creating it",$id);
                        //         }

                        //         let StoredNode { node: cur_node,.. } = *new.into_box();
                        //         $back_off.spin();
                        //         return (search_level.f)(
                        //             search_level,
                        //             nodes,
                        //             cur_node,
                        //             multi_uniq_id,
                        //             level,
                        //             retry_count
                        //         );
                        //     }
                        // };
                    }
                    Some(stored_node) => {
                        // A node exists, might be ours, might be
                        // another one. SAFETY: We tested for null
                        // above and, since we do not remove nodes,
                        // this node can't be null anymore.
                        // let stored_node = unsafe { stored_node.get() };

                        // println!("NODE EXISTS");
                        if log_enabled!(log::Level::Trace) {
                            trace!("
                                {} store: Node here exists {:?}",
                                    std::thread::current().name().unwrap(),
                                    stored_node.node_id
                            );
                            trace!("node_id {:?}", stored_node.node_id.get_id());
                            trace!("node_id {:032b}", stored_node.node_id.get_id().0);
                            trace!("id {}", $id);
                            trace!("     id {:032b}", $id.get_id().0);
                        }

                        // See if somebody beat us to creating our
                        // node already, if so, we still need to do
                        // work: we have to update the bitmap index
                        // with the multi_uniq_id we've got from the
                        // caller.
                        if $id == stored_node.node_id {
                            // println!("NODE WITH ID EXISTS");
                            // panic!("this should not happen in single-threaded context.");
                            // yes, it exists
                            trace!("found node {} in {} attempts",
                                $id,
                                retry_count
                            );

                            stored_node.node_set.update_rbm_index(
                                multi_uniq_id, $guard
                            )?;

                            stored_node.node.ptrbitarr.merge_with(new_node.ptrbitarr.load());
                            stored_node.node.pfxbitarr.merge_with(new_node.pfxbitarr.load());

                            return Ok(($id, retry_count));
                        } else {
                            // it's not "our" node, make a (recursive)
                            // call to create it.
                            level += 1;
                            trace!("Collision with node_id {}, move to next level: {} len{} next_lvl{} index {}",
                                stored_node.node_id, $id, $id.get_id().1, level, index
                            );

                            return match <NB as NodeBuckets<AF>>::len_to_store_bits($id.get_id().1, level) {
                                // on to the next level!
                                next_bit_shift if next_bit_shift > 0 => {
                                    (search_level.f)(
                                        search_level,
                                        &stored_node.node_set,
                                        new_node,
                                        multi_uniq_id,
                                        level,
                                        retry_count
                                    )
                                }
                                // There's no next level!
                                _ => panic!("out of storage levels, current level is {}", level),
                            }
                        }
                    }
                }
            }
        }
    )*
    };
}<|MERGE_RESOLUTION|>--- conflicted
+++ resolved
@@ -149,51 +149,6 @@
                 //     &mut nodes.0[index].assume_init_ref()
                 // };
                 // let this_node = stored_node.load(Ordering::Acquire, guard);
-<<<<<<< HEAD
-                let this_level = <NB as NodeBuckets<AF>>::len_to_store_bits($id.get_id().1, level);
-                let next_level = <NB as NodeBuckets<AF>>::len_to_store_bits($id.get_id().1, level + 1);
-                let (this_node, _its_us) = nodes.0[index].get_or_set(StoredNode {
-                    node_id: $id,
-                    node_set: NodeSet::init(1 << (next_level - this_level)),
-                    node: TreeBitMapNode {
-                        ptrbitarr: <$stride as Stride>::AtomicPtrSize::from(0),
-                        pfxbitarr: <$stride as Stride>::AtomicPfxSize::from(0),
-                        _af: PhantomData
-                    }
-                });
-
-                // let StoredNode { node_id, node, node_set } = this_node;
-                if $id == this_node.node_id {
-                    // YES, It's the one we're looking for!
-
-                    // Update the rbm_index in this node with the
-                    // multi_uniq_id that the caller specified. This
-                    // is the only atomic operation we need to do
-                    // here. The NodeSet that the index is attached
-                    // to, does not need to be written to, it's part
-                    // of a trie, so it just needs to "exist" (and it
-                    // already does).
-                    let retry_count = this_node.node_set.update_rbm_index(
-                        $multi_uniq_id, guard
-                    ).ok();
-
-                    trace!("Retry_count rbm index {:?}", retry_count);
-                    trace!("add multi uniq id to bitmap index {} for node {}", $multi_uniq_id, this_node.node);
-                    return Some(SizedStrideRef::$stride(&this_node.node));
-                };
-                // Meh, it's not, but we can a go to the next level
-                // and see if it lives there.
-                level += 1;
-                match <NB as NodeBuckets<AF>>::len_to_store_bits($id.get_id().1, level) {
-                    // on to the next level!
-                    next_bit_shift if next_bit_shift > 0 => {
-                        (search_level.f)(
-                            search_level,
-                            &this_node.node_set,
-                            level,
-                            guard,
-                        )
-=======
 
                 match nodes.0[index].get() {
                     None => {
@@ -276,10 +231,7 @@
                             // There's no next level, we found nothing.
                             _ => None,
                         }
->>>>>>> 7553095c
                     }
-                    // There's no next level, we found nothing.
-                    _ => None,
                 }
             }
         }
