--- conflicted
+++ resolved
@@ -479,14 +479,7 @@
             3 => StrideType::Stride3,
             4 => StrideType::Stride4,
             5 => StrideType::Stride5,
-<<<<<<< HEAD
-            6 => StrideType::Stride6,
-            7 => StrideType::Stride7,
-            8 => StrideType::Stride8,
             _ => panic!("Invalid stride level {}", level),
-=======
-            _ => panic!("Invalid stride level"),
->>>>>>> 67cbf92d
         }
     }
 }
