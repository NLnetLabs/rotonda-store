//------------ AddressFamily (trait) ----------------------------------------
/// The address family of an IP address as a Trait.
///
/// The idea of this trait is that each family will have a separate type to
/// be able to only take the amount of memory needs. Useful when building
/// trees with large amounts of addresses/prefixes. Used by rotonda-store for
/// this purpose.
pub trait AddressFamily:
    std::fmt::Binary
    + std::fmt::Debug
    + std::hash::Hash
    + std::fmt::Display
    + From<u32>
    + From<u16>
    + Eq
    + std::ops::BitAnd<Output = Self>
    + std::ops::BitOr<Output = Self>
    + std::ops::Shr<u8, Output = Self>
    + std::ops::Shl<Output = Self>
    + std::ops::Shl<u8, Output = Self>
    + std::ops::Sub<Output = Self>
    + Zero
    + Copy
    + Ord
{
    /// The byte representation of the family filled with 1s.
    const BITMASK: Self;
    /// The number of bits in the byte representation of the family.
    const BITS: u8;
    fn fmt_net(net: Self) -> String;
    // returns the specified nibble from `start_bit` to (and including)
    // `start_bit + len` and shifted to the right.
    fn get_nibble(net: Self, start_bit: u8, len: u8) -> u32;

    /// Treat self as a prefix and append the given nibble to it.
    fn add_nibble(self, len: u8, nibble: u32, nibble_len: u8) -> (Self, u8);

    fn truncate_to_len(self, len: u8) -> Self;

    fn from_ipaddr(net: std::net::IpAddr) -> Self;

    #[cfg(feature = "dynamodb")]
    fn into_addr(self) -> Addr;

    fn into_ipaddr(self) -> std::net::IpAddr;

    // temporary function, this will botch IPv6 completely.
    fn dangerously_truncate_to_u32(self) -> u32;

    // temporary function, this will botch IPv6 completely.
    fn dangerously_truncate_to_usize(self) -> usize;
}

//-------------- Ipv4 Type --------------------------------------------------

/// Exactly fitting IPv4 bytes (4 octets).
pub type IPv4 = u32;

impl AddressFamily for IPv4 {
    const BITMASK: u32 = 0x1u32.rotate_right(1);
    const BITS: u8 = 32;

    fn fmt_net(net: Self) -> String {
        std::net::Ipv4Addr::from(net).to_string()
    }

    fn get_nibble(net: Self, start_bit: u8, len: u8) -> u32 {
        (net << start_bit) >> ((32 - len) % 32)
    }

    // You can't shift with the number of bits of self, so we'll just return
    // zero for that case.
    //
    // Panics if len is greater than 32 (the number of bits of self).
    fn truncate_to_len(self, len: u8) -> Self {
        match len {
            0 => 0,
            1..=31 => (self >> ((32 - len) as usize)) << (32 - len) as usize,
            32 => self,
            _ => panic!("Can't truncate to more than 32 bits"),
        }
    }

    /// Treat self as a prefix and append the given nibble to it.
    ///
    /// Shifts the rightmost `nibble_len` bits of `nibble` to the left to a
    /// position `len` bits from the left, then ORs the result into self.
    ///
    /// For example:
    ///
    /// ```
    /// # use rotonda_store::IPv4;
    /// # use rotonda_store::AddressFamily;
    /// let prefix = 0b10101010_00000000_00000000_00000000_u32; // 8-bit prefix
    /// let nibble = 0b1100110_u32;                             // 7-bit nibble
    /// let (new_prefix, new_len) = prefix.add_nibble(8, nibble, 7);
    /// assert_eq!(new_len, 8 + 7);
    /// assert_eq!(new_prefix, 0b10101010_11001100_00000000_00000000);
    /// //                       ^^^^^^^^ ^^^^^^^
    /// //                       prefix   nibble
    /// ```
    ///
    /// # Panics
    ///
    /// Will panic if there is insufficient space to add the given nibble,
    /// i.e. if `len + nibble_len >= 32`.
    ///
    /// ```should_panic
    /// # use rotonda_store::IPv4;
    /// # use rotonda_store::AddressFamily;
    /// let prefix = 0b10101010_00000000_00000000_00000100_u32; // 30-bit prefix
    /// let nibble = 0b1100110_u32;                             // 7-bit nibble
    /// let (new_prefix, new_len) = prefix.add_nibble(30, nibble, 7);
    /// ```
    fn add_nibble(self, len: u8, nibble: u32, nibble_len: u8) -> (u32, u8) {
        let res =
            self | ((nibble << (32 - len - nibble_len) as usize) as u32);
        (res, len + nibble_len)
    }

    fn from_ipaddr(addr: std::net::IpAddr) -> u32 {
        // Well, this is awkward.
        if let std::net::IpAddr::V4(addr) = addr {
            (addr.octets()[0] as u32) << 24
                | (addr.octets()[1] as u32) << 16
                | (addr.octets()[2] as u32) << 8
                | (addr.octets()[3] as u32)
        } else {
            panic!("Can't convert IPv6 to IPv4");
        }
    }

    #[cfg(feature = "dynamodb")]
    fn into_addr(self) -> Addr {
        Addr::from_bits(self as u128)
    }

    fn into_ipaddr(self) -> std::net::IpAddr {
        std::net::IpAddr::V4(std::net::Ipv4Addr::from(self))
    }

    fn dangerously_truncate_to_u32(self) -> u32 {
        // not dangerous at all.
        self as u32
    }

    fn dangerously_truncate_to_usize(self) -> usize {
        // not dangerous at all.
        self as usize
    }
}

//-------------- Ipv6 Type --------------------------------------------------

/// Exactly fitting IPv6 bytes (16 octets).
pub type IPv6 = u128;

impl AddressFamily for IPv6 {
    const BITMASK: u128 = 0x1u128.rotate_right(1);
    const BITS: u8 = 128;
    fn fmt_net(net: Self) -> String {
        std::net::Ipv6Addr::from(net).to_string()
    }

    fn get_nibble(net: Self, start_bit: u8, len: u8) -> u32 {
        ((net << start_bit) >> ((128 - len) % 128)) as u32
    }

    /// Treat self as a prefix and append the given nibble to it.
    ///
    /// Shifts the rightmost `nibble_len` bits of `nibble` to the left to a
    /// position `len` bits from the left, then ORs the result into self.
    ///
    /// For example:
    ///
    /// ```
    /// # use rotonda_store::IPv6;
    /// # use rotonda_store::AddressFamily;
    /// let prefix = 0xF0F0F0F0_F0000000_00000000_00000000u128; // 36-bit prefix
    /// let nibble = 0xA8A8_u32;                                // 16-bit nibble
    /// let (new_prefix, new_len) = prefix.add_nibble(36, nibble, 16);
    /// assert_eq!(new_len, 36 + 16);
    /// assert_eq!(new_prefix, 0xF0F0F0F0F_A8A8000_00000000_00000000u128);
    /// //                       ^^^^^^^^^ ^^^^
    /// //                       prefix    nibble
    /// ```
    ///
    /// # Panics
    ///
    /// Will panic if there is insufficient space to add the given nibble,
    /// i.e. if `len + nibble_len >= 128`.
    ///
    /// ```should_panic
    /// # use rotonda_store::IPv6;
    /// # use rotonda_store::AddressFamily;
    /// let prefix = 0xFFFFFFFF_FFFFFFFF_FFFFFFFF_FFFF0000u128; // 112-bit prefix
    /// let nibble = 0xF00FF00F_u32;                            // 32-bit nibble
    /// let (new_prefix, new_len) = prefix.add_nibble(112, nibble, 32);
    /// ```
    fn add_nibble(self, len: u8, nibble: u32, nibble_len: u8) -> (Self, u8) {
        let res = self
            | (((nibble as u128) << (128 - len - nibble_len) as usize)
                as u128);
        (res, len + nibble_len)
    }

    fn truncate_to_len(self, len: u8) -> Self {
        match len {
            0 => 0,
            1..=127 => {
                (self >> ((128 - len) as usize)) << (128 - len) as usize
            }
            128 => self,
            _ => panic!("Can't truncate to more than 128 bits"),
        }
    }

    // fn truncate_to_len(self, len: u8) -> Self {
    //     if (128 - len) == 0 {
    //         0
    //     } else {
    //         (self >> (128 - len)) << (128 - len)
    //     }
    // }

<<<<<<< HEAD
    #[cfg(feature = "dynamodb")]
    fn from_addr(net: Addr) -> u128 {
        net.to_bits()
=======
    fn from_ipaddr(net: std::net::IpAddr) -> u128 {
        if let std::net::IpAddr::V6(addr) = net {
            addr.octets()[15] as u128
                | (addr.octets()[14] as u128) << 8
                | (addr.octets()[13] as u128) << 16
                | (addr.octets()[12] as u128) << 24
                | (addr.octets()[11] as u128) << 32
                | (addr.octets()[10] as u128) << 40
                | (addr.octets()[9] as u128) << 48
                | (addr.octets()[8] as u128) << 56
                | (addr.octets()[7] as u128) << 64
                | (addr.octets()[6] as u128) << 72
                | (addr.octets()[5] as u128) << 80
                | (addr.octets()[4] as u128) << 88
                | (addr.octets()[3] as u128) << 96
                | (addr.octets()[2] as u128) << 104
                | (addr.octets()[1] as u128) << 112
                | (addr.octets()[0] as u128) << 120
        } else {
            panic!("Can't convert IPv4 to IPv6");
        }
>>>>>>> 964a0350
    }

    #[cfg(feature = "dynamodb")]
    fn into_addr(self) -> Addr {
        Addr::from_bits(self)
    }

    fn into_ipaddr(self) -> std::net::IpAddr {
        std::net::IpAddr::V6(std::net::Ipv6Addr::from(self))
    }

    fn dangerously_truncate_to_u32(self) -> u32 {
        // this will chop off the high bits.
        self as u32
    }

    fn dangerously_truncate_to_usize(self) -> usize {
        // this will chop off the high bits.
        self as usize
    }
}

// ----------- Zero Trait ---------------------------------------------------

pub trait Zero {
    fn zero() -> Self;
    fn is_zero(&self) -> bool;
}

impl Zero for u128 {
    fn zero() -> Self {
        0
    }

    fn is_zero(&self) -> bool {
        *self == 0
    }
}

impl Zero for u64 {
    fn zero() -> Self {
        0
    }

    fn is_zero(&self) -> bool {
        *self == 0
    }
}

impl Zero for u32 {
    fn zero() -> Self {
        0
    }

    fn is_zero(&self) -> bool {
        *self == 0
    }
}

impl Zero for u16 {
    fn zero() -> Self {
        0
    }

    fn is_zero(&self) -> bool {
        *self == 0
    }
}

impl Zero for u8 {
    fn zero() -> Self {
        0
    }

    fn is_zero(&self) -> bool {
        *self == 0
    }
}<|MERGE_RESOLUTION|>--- conflicted
+++ resolved
@@ -223,11 +223,6 @@
     //     }
     // }
 
-<<<<<<< HEAD
-    #[cfg(feature = "dynamodb")]
-    fn from_addr(net: Addr) -> u128 {
-        net.to_bits()
-=======
     fn from_ipaddr(net: std::net::IpAddr) -> u128 {
         if let std::net::IpAddr::V6(addr) = net {
             addr.octets()[15] as u128
@@ -249,7 +244,6 @@
         } else {
             panic!("Can't convert IPv4 to IPv6");
         }
->>>>>>> 964a0350
     }
 
     #[cfg(feature = "dynamodb")]
