--- conflicted
+++ resolved
@@ -13,11 +13,7 @@
 license.workspace = true
 
 [workspace.package]
-<<<<<<< HEAD
-version = "0.4.2"
-=======
 version = "0.5.0"
->>>>>>> 54cd2419
 edition = "2021"
 authors = ["NLnet Labs <routing-team@nlnetlabs.nl>"]
 license = "BSD-3-Clause"
@@ -59,17 +55,6 @@
 name = "cli"
 required-features = ["cli"]
 
-<<<<<<< HEAD
-[lints.clippy]
-needless_lifetimes = "allow"
-extra_unused_lifetimes = "allow"
-empty_line_after_outer_attr = "allow"
-empty_line_after_doc_comments = "allow"
-
-[lints.rust]
-elided_named_lifetimes = "allow"
-=======
 [[bin]]
 name = "load_mrt"
-required-features = ["mrt"]
->>>>>>> 54cd2419
+required-features = ["mrt"]