[package]
authors = ["The NLnet Labs RPKI team <rpki-team@nlnetlabs.nl>"]
categories = ["network-programming"]
description = "A library for storing and retrieving IP Prefixes"
documentation = "https://docs.rs/rotonda/"
edition = "2018"
homepage = "https://nlnetlabs.nl/projects/routing/rotonda/"
keywords = ["routing", "bgp"]
license = "BSD-3-Clause"
name = "rotonda-store"
repository = "https://github.com/NLnetLabs/rotonda-store/"
version = "0.3.0-dev"

[dependencies]
ansi_term = {version = "^0.12", optional = true}
crossbeam-epoch = "0.9.6"
csv = {version = "^1.1", optional = true}
<<<<<<< HEAD
routecore = { version = "0.1.1", features = ["serde"] }
=======
env_logger = {version = "0.9.0", optional = true}
log = "0.4.14"
rotonda-macros = "0.1"
routecore = {version = "0.1.1", features = ["serde"]}
>>>>>>> 964a0350
rustyline = {version = "8.0.0", optional = true}

[build-dependencies]
rustc_version = "^0.4"

[features]
cli = ["csv", "ansi_term", "rustyline", "env_logger"]
default = []

[patch.crates-io]
rotonda-macros = { path = "../rotonda-macros" }

[[bin]]
name = "cli"
required-features = ["cli"]

[[example]]
name = "full_table_multiple_trees_json"
required-features = ["csv"]

[[example]]
name = "numbers_treebitmap"
required-features = ["csv"]<|MERGE_RESOLUTION|>--- conflicted
+++ resolved
@@ -15,14 +15,10 @@
 ansi_term = {version = "^0.12", optional = true}
 crossbeam-epoch = "0.9.6"
 csv = {version = "^1.1", optional = true}
-<<<<<<< HEAD
-routecore = { version = "0.1.1", features = ["serde"] }
-=======
 env_logger = {version = "0.9.0", optional = true}
 log = "0.4.14"
 rotonda-macros = "0.1"
 routecore = {version = "0.1.1", features = ["serde"]}
->>>>>>> 964a0350
 rustyline = {version = "8.0.0", optional = true}
 
 [build-dependencies]
