--- conflicted
+++ resolved
@@ -14,12 +14,7 @@
 [dependencies]
 ansi_term = {version = "^0.12", optional = true}
 csv = {version = "^1.1", optional = true}
-<<<<<<< HEAD
-num = "^0.3"
-routecore = { version = "0.0.2-dev", features = ["serde"] }
-=======
 routecore = { version = "0.1.0", features = ["serde"] }
->>>>>>> 67cbf92d
 rustyline = {version = "8.0.0", optional = true}
 array-init = "2.0.0"
 
